#!/usr/bin/env python3
import sys
import pathlib
import warnings
from typing import Mapping, Iterable, Union
import git
import torch
import numpy as np
import librosa

sys.path.insert(0, str(pathlib.Path(git.Repo(pathlib.Path(__file__).parent, search_parent_directories=True).working_dir)))
import config
from interfaces import ICustomDataset, ITensorAudioDataset, IFeatureAccessor, ILabelAccessor, ILoggerFactory
from glider.audiodata import LabeledAudioData 
from datasets.glider.audiodata import AudioData

def _to_tensor(nparray: np.ndarray) -> torch.Tensor:
    return torch.tensor(np.array(nparray), dtype=torch.float32, requires_grad=False)

class LabelRollAccessor(ILabelAccessor):
    def __call__(self, audio_data: LabeledAudioData, features: Union[np.ndarray, torch.Tensor]) -> torch.Tensor:
        # return _to_tensor(audio_data.label_roll())
        return super().__call__(audio_data, features)

class BinaryLabelAccessor(ILabelAccessor):
    def __call__(self, audio_data: LabeledAudioData, features: Union[np.ndarray, torch.Tensor]) -> torch.Tensor:
        # return _to_tensor(audio_data.binary()).type(dtype=torch.LongTensor)
<<<<<<< HEAD
        return torch.tensor(audio_data.binary(), dtype=torch.LongTensor, requires_grad=False)
=======
        return torch.tensor(audio_data.binary(), dtype=torch.long, requires_grad=False)
>>>>>>> ff3b83c5

class MelSpectrogramFeatureAccessor(IFeatureAccessor):
    def __init__(
        self, 
        logger_factory: ILoggerFactory,
        n_mels: int = 128, 
        n_fft: int = 2048, 
        hop_length: int = 512, 
        scale_melbands=False, 
        verbose: bool = False) -> None:
        self._n_mels = n_mels
        self._n_fft = n_fft
        self._hop_length = hop_length
        self._scale_melbands = scale_melbands
        self.logger = logger_factory.create_logger()
        self.verbose = verbose

    def __call__(self, audio_data: LabeledAudioData) -> torch.Tensor:    
        """Compute the Log-Mel Spectrogram of the input LabeledAudioData samples. Output will have shape (1, self._n_mels, 1 + int(len(samples) / self._hop_length))
        """
        samples, sr = audio_data.samples, audio_data.sampling_rate
        return self._compute(samples, sr)

    def _compute(self, samples, sr):
        if config.VIRTUAL_DATASET_LOADING:
            output_shape = (self._n_mels, 1 + int(len(samples) / self._hop_length))
            return torch.zeros((1, *output_shape), dtype=torch.float32, requires_grad=False)

        S_db = librosa.power_to_db(librosa.feature.melspectrogram(y=samples, sr=sr, n_mels=self._n_mels, n_fft=self._n_fft, hop_length=self._hop_length))
        S_db = np.flip(S_db, axis=0)
        
        # Normalize across frequency bands (give every frequency band/bin 0 mean and unit variance)
        if self._scale_melbands:
            if self.verbose:
                self.logger.log(f"Scaling Mel-spectrogram across frequency bands to zero mean and unit variance")
            mean = np.mean(S_db, axis=1).reshape((-1, 1))
            numerator = (S_db - mean)
            denominator = np.std(S_db, axis=1).reshape((-1, 1))
            S_db = np.divide(numerator, denominator, out=np.zeros_like(S_db), where=(denominator!=0))

        return self._to_single_channel_batch(_to_tensor(S_db))


class TensorAudioDataset(ITensorAudioDataset):
    def __init__(
        self, 
        dataset: ICustomDataset, 
        label_accessor: ILabelAccessor, 
        feature_accessor: IFeatureAccessor,
        logger_factory: ILoggerFactory) -> None:

        if not isinstance(dataset, ICustomDataset):
            raise TypeError(f"Argument dataset has invalid type. Expected {ICustomDataset} but received {type(dataset)}")
        if not isinstance(label_accessor, ILabelAccessor):
            raise TypeError(f"Argument label_accessor has invalid type. Expected {ILabelAccessor} but received {type(label_accessor)}")
        if not isinstance(feature_accessor, IFeatureAccessor):
            raise TypeError(f"Argument feature_accessor has invalid type. Expected {IFeatureAccessor} but received {type(feature_accessor)}")

        self._dataset = dataset
        self._label_accessor = label_accessor
        self._feature_accessor = feature_accessor
        self.logger = logger_factory.create_logger()

    def __getitem__(self, index: int) -> tuple[torch.Tensor, torch.Tensor]:
        audio_data = self._dataset[index]
        try:
            features = torch.nan_to_num(self._feature_accessor(audio_data), nan=0, posinf=10, neginf=-10)
        except Exception as ex:
            nextclip = -1
            if index < len(self) - 1:
                nextclip = index + 1
            else:
                nextclip = index - 1
            self.logger.log(f"An exception occurred when computing the features for clip {index}:", audio_data, ex, f"Returning clip {nextclip} instead")
            return self.__getitem__(nextclip)
        labels = self._label_accessor(audio_data, features)
        return features, labels

    def __len__(self) -> int:
        return len(self._dataset)

    def classes(self) -> Mapping[str, int]:
        return self._dataset.classes()

    def example_shape(self) -> tuple[int, ...]:
        if len(self) > 0:
            audio_data = self._dataset[0]
            features = self._feature_accessor(audio_data)
            return features.shape
        else:
            warnings.warn("The TensorAudioDataset has length 0, this will likely cause unexpected results")
            return None

    def label_shape(self) -> tuple[int, ...]:
        if len(self) > 0:
            audio_data = self._dataset[0]
            features = self._feature_accessor(audio_data)
            labels = self._label_accessor(audio_data, features)
            return labels.shape
        else:
            warnings.warn("The TensorAudioDataset has length 0, this will likely cause unexpected results")
            return None
    
    def __repr__(self):
        out = f"{self.__class__.__name__}( _dataset: {repr(self._dataset)} )"
        return repr(out)

    def audiodata(self, index: int) -> LabeledAudioData:
        return self._dataset[index]

if __name__ == "__main__":
    from datasets.glider.clipping import ClippedDataset
    from rich import print
    clips = ClippedDataset(clip_duration_seconds=10.0, clip_overlap_seconds=2.0)

    dataset = TensorAudioDataset(dataset=clips, label_accessor = BinaryLabelAccessor(), feature_accessor = MelSpectrogramFeatureAccessor())
    _indeces = [40414, 146869, 78997, 162159, 174450, 75375, 80172, 11896, 45205, 212519, 75177, 228142, 88527, 128200, 153709, 117738, 50659, 10586, 122117, 180314, 81489, 58191, 94471, 82012, 199068, 244187, 232152, 233318, 23947, 182991, 635, 215504, 64169, 226989, 12302, 136440, 244239, 28445, 46475, 120555, 80150, 163527, 246924, 135159, 188942, 228160, 106653, 36583, 53382, 34099, 36762, 146038, 83628, 140742, 231528, 67522, 93338, 248063, 87903, 113978, 55655, 88584, 126586, 131694]
    indeces = [idx for idx in _indeces if idx < len(dataset)]
    print(len(dataset))
    for index in indeces:
        samples = clips[index].samples
        print(samples.shape)
        i, X, Y = dataset[index]
        print(X.shape)
        _n_mels = 128
        _hop_length = 512
        <|MERGE_RESOLUTION|>--- conflicted
+++ resolved
@@ -25,11 +25,7 @@
 class BinaryLabelAccessor(ILabelAccessor):
     def __call__(self, audio_data: LabeledAudioData, features: Union[np.ndarray, torch.Tensor]) -> torch.Tensor:
         # return _to_tensor(audio_data.binary()).type(dtype=torch.LongTensor)
-<<<<<<< HEAD
-        return torch.tensor(audio_data.binary(), dtype=torch.LongTensor, requires_grad=False)
-=======
         return torch.tensor(audio_data.binary(), dtype=torch.long, requires_grad=False)
->>>>>>> ff3b83c5
 
 class MelSpectrogramFeatureAccessor(IFeatureAccessor):
     def __init__(
